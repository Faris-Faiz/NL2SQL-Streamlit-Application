from dotenv import load_dotenv
import streamlit as st
from langchain_core.messages import AIMessage, HumanMessage
from langchain_core.prompts import ChatPromptTemplate
from langchain_core.runnables import RunnablePassthrough
from langchain_core.output_parsers import StrOutputParser
from langchain_community.utilities.sql_database import SQLDatabase
from langchain_openai import ChatOpenAI
from langchain_groq import ChatGroq
from langchain.llms import OpenAI
from langchain.text_splitter import CharacterTextSplitter
from langchain.embeddings import OpenAIEmbeddings
from langchain.vectorstores import Chroma
from langchain.chains import RetrievalQA
from io import StringIO

import os

def init_db(user: str, password: str, host: str, name:str) -> SQLDatabase:
    db = SQLDatabase.from_uri(f"mysql+pymysql://{db_user}:{db_password}@{db_host}/{db_name}")
    return db

def get_sql_chain(db, api_key, model_choice, model_provider):
    template = """
    You are a data analyst, in instruct mode. Generate SQL queries based on user questions using the provided database schema. 
    Ensure queries are directly executable in an SQL database and do not include any formatting such as backticks.

    <SCHEMA>{schema}</SCHEMA>

    Conversation History:
    {chat_history}

    Example:
    Question: List all customers in France with a credit limit over 20,000.
    SQL Query: SELECT * FROM customers WHERE country = 'France' AND creditLimit > 20000;
    Question: Get the highest payment amount made by any customer.
    SQL Query: SELECT MAX(amount) FROM payments;
    Question: Show product details for products in the 'Motorcycles' product line.
    SQL Query: SELECT * FROM products WHERE productLine = 'Motorcycles';
    Question: Retrieve the names of employees who report to employee number 1002.
    SQL Query: SELECT firstName, lastName FROM employees WHERE reportsTo = 1002;
    Question: List all products with a stock quantity less than 7000.
    SQL Query: SELECT productName, quantityInStock FROM products WHERE quantityInStock < 7000;
    Question: what is price of `1968 Ford Mustang`
    SQL Query: SELECT `buyPrice`, `MSRP` FROM products  WHERE `productName` = '1968 Ford Mustang' LIMIT 1;

    Your task: Based on the user's question below, generate a clean SQL query without any formatting:
    Question: {question}
    SQL Query: 
    """

    prompt = ChatPromptTemplate.from_template(template)

    # Fetch API key safely
    api_key = api_key
    model_choice = model_choice 
    model_provider = model_provider

    if model_provider == 'OpenAI':
        llm = ChatOpenAI(model=model_choice, api_key=api_key)
    else:
        llm = ChatGroq(model=model_choice, api_key=api_key, temperature=0)

    def get_schema(_):
        return db.get_table_info()

    return (
        RunnablePassthrough.assign(schema=get_schema)
        | prompt
        | llm
        | StrOutputParser()
    )

def get_response_with_rag(user_query, file, chat_history, api_key, model_choice, model_provider):
    if file is not None:
        # stringio = StringIO(file.getvalue().decode("utf-8"))
        # documents = stringio.read()
        documents = [file.read().decode()]
        # Split documents into chunks
        text_splitter = CharacterTextSplitter(chunk_size=1000, chunk_overlap=0)
        texts = text_splitter.create_documents(documents)
        # Select embeddings
        embeddings = OpenAIEmbeddings(openai_api_key=api_key)
        # Create a vectorstore from documents
        db = Chroma.from_documents(texts, embeddings)
        # Create retriever interface
        retriever = db.as_retriever()
        # Create QA chain
        qa = RetrievalQA.from_chain_type(llm=OpenAI(openai_api_key=api_key), chain_type='stuff', retriever=retriever)
        return qa.run(user_query)
    
def get_response(user_query:str, db:SQLDatabase, chat_history: list, api_key, model_choice, model_provider):
    sql_chain = get_sql_chain(db, api_key, model_choice, model_provider)

    template = """
    You are a data analyst at a company. You are interacting with a user who is asking you questions about the company's database.
    Based on the table schema below, question, sql query, and sql response, write a natural language response.

    <SCHEMA>{schema}</SCHEMA>

    Conversation History: {chat_history}
    SQL Query: <SQL>{query}</SQL>
    User question: {question}
    SQL Response: {response}
    """

    prompt = ChatPromptTemplate.from_template(template)
    api_key = api_key

    if model_provider == 'OpenAI':
        llm = ChatOpenAI(model=model_choice, api_key=api_key)
    elif model_provider == 'Groq':
        llm = ChatGroq(model=model_choice, api_key=api_key, temperature=0)

    chain = (
        RunnablePassthrough.assign(query=sql_chain).assign(
            schema=lambda _: db.get_table_info(),
            response=lambda vars: db.run(vars["query"]),
        )
        | prompt
        | llm
        | StrOutputParser()
    )

    return chain.invoke({
        "question": user_query,
        "chat_history": chat_history,
    })

if "chat_history" not in st.session_state:
    st.session_state.chat_history = [
        AIMessage(content="Hello! I'm an SQL assistant. Ask me anything about your database."),
    ]

load_dotenv()

db_user = os.environ.get("db_user")
db_password = os.environ.get("db_password")
db_host = os.environ.get("db_host")
db_name = os.environ.get("db_name")

st.set_page_config(page_title="Chat with MySQL", page_icon=":speech_bubble:")

st.title("Chat with MySQL")

with st.sidebar:
    st.subheader("Settings")
    st.write("This is a simple chat application using MySQL. Connect to the database or upload a file and start chatting.")

    # Button to clear the chat history
    if st.button("Clear Chat"):
        # Reset the chat history to the initial welcome message or an empty list
        st.session_state.chat_history = [
            AIMessage(content="Chat history cleared. Ask me a new question!")
        ]

    st.text_input("User", value=db_user, key="User")
    st.text_input("Password", value=db_password, type="password", key="Password")
    st.text_input("Host", value=db_host, key="Host")
    st.text_input("DB Name", value=db_name, key="DB Name")

    
    uploaded_file = st.file_uploader("Choose a file")
    

    st.session_state.model_provider = st.selectbox("Choose the model provider", ("OpenAI", "Groq"))
    if st.session_state.model_provider == "OpenAI":
        st.session_state.api_key = st.text_input("OpenAI API Key", type="password")
        st.session_state.model_choice = st.selectbox("Model", ("gpt-4-0125-preview", "gpt-4-turbo", "gpt-3.5-turbo-0125"))
    else:
        st.session_state.api_key = st.text_input("Groq API Key", type="password")
        st.session_state.model_choice = st.selectbox("Model", ("llama3-8b-8192", "llama3-70b-8192", "mixtral-8x7b-32768", "gemma-7b-it"))

    st.session_state.llm_output_mode = st.selectbox("Choose the output mode desired", ("Direct SQL", "Natural Language"))

    if st.button("Connect"):
        if uploaded_file is not None:
            st.success("Uploaded file!")
        else:
            with st.spinner("Connecting to database..."):
                db = init_db(
                    st.session_state["User"],
                    st.session_state["Password"],
                    st.session_state["Host"],
                    st.session_state["DB Name"],
                )
                st.session_state.db = db
                st.success("Connected to database!")

for message in st.session_state.chat_history:
    if isinstance(message, AIMessage):
        with st.chat_message("AI"):
            st.markdown(message.content)
    elif isinstance(message, HumanMessage):
        with st.chat_message("Human"):
            st.markdown(message.content)

user_query = []
user_query = st.chat_input("Type a message...")

if user_query is not None and user_query.strip() != "":
    st.session_state.chat_history.append(HumanMessage(content = user_query))

    with st.chat_message("Human"):
        st.markdown(user_query)
    
    with st.chat_message("AI"):
        # This retrieves the direct SQL query only
<<<<<<< HEAD
        #sql_chain = get_sql_chain(st.session_state.db)
        # response = sql_chain.invoke({
        #     "chat_history": st.session_state.chat_history,
        #     "question": user_query
        # })
            
        # This retrieves the natural language from the generated SQL Query
    
        if uploaded_file is not None:
            response = get_response_with_rag(user_query, uploaded_file, st.session_state.chat_history, api_key, model_choice, model_provider)
        else:
            response = get_response(user_query, st.session_state.db, st.session_state.chat_history, api_key, model_choice, model_provider)
        st.markdown(response)
=======
        if st.session_state.llm_output_mode == "Direct SQL":
            sql_chain = get_sql_chain(st.session_state.db, st.session_state.api_key, st.session_state.model_choice, st.session_state.model_provider)
            response = sql_chain.invoke({
                "chat_history": st.session_state.chat_history,
                "question": user_query
            })
            st.markdown(response)
            
        # This retrieves the natural language from the generated SQL Query
        elif st.session_state.llm_output_mode == "Natural Language":
            response = get_response(user_query, st.session_state.db, st.session_state.chat_history, st.session_state.api_key, st.session_state.model_choice, st.session_state.model_provider)
            st.markdown(response)
>>>>>>> f2eab762

    st.session_state.chat_history.append(AIMessage(content=response))<|MERGE_RESOLUTION|>--- conflicted
+++ resolved
@@ -206,7 +206,6 @@
     
     with st.chat_message("AI"):
         # This retrieves the direct SQL query only
-<<<<<<< HEAD
         #sql_chain = get_sql_chain(st.session_state.db)
         # response = sql_chain.invoke({
         #     "chat_history": st.session_state.chat_history,
@@ -215,12 +214,8 @@
             
         # This retrieves the natural language from the generated SQL Query
     
-        if uploaded_file is not None:
-            response = get_response_with_rag(user_query, uploaded_file, st.session_state.chat_history, api_key, model_choice, model_provider)
-        else:
-            response = get_response(user_query, st.session_state.db, st.session_state.chat_history, api_key, model_choice, model_provider)
-        st.markdown(response)
-=======
+        
+        
         if st.session_state.llm_output_mode == "Direct SQL":
             sql_chain = get_sql_chain(st.session_state.db, st.session_state.api_key, st.session_state.model_choice, st.session_state.model_provider)
             response = sql_chain.invoke({
@@ -231,8 +226,10 @@
             
         # This retrieves the natural language from the generated SQL Query
         elif st.session_state.llm_output_mode == "Natural Language":
-            response = get_response(user_query, st.session_state.db, st.session_state.chat_history, st.session_state.api_key, st.session_state.model_choice, st.session_state.model_provider)
-            st.markdown(response)
->>>>>>> f2eab762
+            if uploaded_file is not None:
+              response = get_response_with_rag(user_query, uploaded_file, st.session_state.chat_history, api_key, model_choice, model_provider)
+            else:
+              response = get_response(user_query, st.session_state.db, st.session_state.chat_history, api_key, model_choice, model_provider)
+          st.markdown(response)
 
     st.session_state.chat_history.append(AIMessage(content=response))